--- conflicted
+++ resolved
@@ -1,8 +1,3 @@
+;; standard version
 (defun reverse-count-0 (x list)
-<<<<<<< HEAD
   (count x list :from-end t))
-=======
-  (loop
-    for e in (reverse list)
-    count (eql x e)))
->>>>>>> 63ef22e5
